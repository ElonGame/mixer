--- conflicted
+++ resolved
@@ -105,20 +105,6 @@
     parent -- the type that contains the attribute names attr_name, for instance T.Scene
     attr_property -- a bl_rna property of a attribute, that can be a CollectionProperty or a "plain" attribute
     """
-<<<<<<< HEAD
-    # In these types, these members are T.ID that to not link to slots in bpy.data collections
-    # so we load them as ID and not as a reference to s also in an bpy.data collection
-    # Only include here types that derive from ID
-
-    # TODO use T.Material.bl_rna.properties['node_tree'] ...
-    # TODO move to context ?
-    force_as_ID_def = {  # noqa N806
-        T.Material.bl_rna: ["node_tree"],
-        T.Scene.bl_rna: ["collection", "node_tree"],
-        T.LayerCollection.bl_rna: ["collection"],
-    }
-    if same_rna(attr_property, T.CollectionProperty) or same_rna(attr_property, T.PointerProperty):
-=======
     # Reference to an ID element at the root of the blend file
     if attr in visit_context.root_ids:
         return LoadElementAs.ID_REF
@@ -133,7 +119,6 @@
             return LoadElementAs.STRUCT
 
     if same_rna(attr_property, T.PointerProperty):
->>>>>>> cc5a7048
         element_property = attr_property.fixed_type
     else:
         element_property = attr_property
