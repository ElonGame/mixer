import logging
import struct
import os

import bmesh
import bpy
from mathutils import *
from . import ui
from . import operators
from . import data
from .shareData import shareData
from .broadcaster import common
from .broadcaster.client import Client
from .blender_client import collection as collection_api
from .blender_client import scene as scene_api
from .blender_client import mesh as mesh_api
from .stats import stats_timer

_STILL_ACTIVE = 259


<<<<<<< HEAD
logger = logging.getLogger(__package__)
logger.setLevel(logging.INFO)

collection_logger = logging.getLogger('collection')
collection_logger.setLevel(logging.INFO)
=======
logger = logging.getLogger(__name__)
>>>>>>> e203a901


class ClientBlender(Client):
    def __init__(self, name, host=common.DEFAULT_HOST, port=common.DEFAULT_PORT):
        super(ClientBlender, self).__init__(
            host, port, name=name, delegate=self)

        self.textures = set()
        self.callbacks = {}

        self.blenderPID = os.getpid()

    def blenderExists(self):
        # Hack, check if a window still exists
        try:
            if len(bpy.context.window_manager.windows) == 0:
                return False
        except Exception as e:
            logger.error(e, exc_info=True)
            return False
        return True

    def addCallback(self, name, func):
        self.callbacks[name] = func

    # returns the path of an object
    def getObjectPath(self, obj):
        path = obj.name_full
        while obj.parent:
            obj = obj.parent
            if obj:
                path = obj.name_full + "/" + path
        return path

    # get first collection
    def getOrCreateCollection(self, name: str):
        collection = shareData.blenderCollections.get(name)
        if not collection:
            bpy.ops.collection.create(name=name)
            collection = bpy.data.collections[name]
            shareData._blenderCollections[name] = collection
            bpy.context.scene.collection.children.link(collection)
        return collection

    def getOrCreatePath(self, path, data=None) -> bpy.types.Object:
        index = path.rfind('/')
        if index != -1:
            shareData.pendingParenting.add(path)  # Parenting is resolved after consumption of all messages

        # Create or get object
        elem = path[index + 1:]
        ob = shareData.blenderObjects.get(elem)
        if not ob:
            ob = bpy.data.objects.new(elem, data)
            shareData._blenderObjects[ob.name_full] = ob
        return ob

    def getOrCreateObjectData(self, path, data):
        return self.getOrCreatePath(path, data)

    def getOrCreateCamera(self, cameraName):
        camera = shareData.blenderCameras.get(cameraName)
        if camera:
            return camera
        camera = bpy.data.cameras.new(cameraName)
        shareData._blenderCameras[camera.name_full] = camera
        return camera

    def buildCamera(self, data):
        cameraPath, start = common.decodeString(data, 0)

        cameraName = cameraPath.split('/')[-1]
        camera = self.getOrCreateCamera(cameraName)

        camera.lens, start = common.decodeFloat(data, start)
        camera.clip_start, start = common.decodeFloat(data, start)
        camera.clip_end, start = common.decodeFloat(data, start)
        camera.dof.aperture_fstop, start = common.decodeFloat(data, start)
        sensorFit, start = common.decodeInt(data, start)
        camera.sensor_width, start = common.decodeFloat(data, start)
        camera.sensor_height, start = common.decodeFloat(data, start)

        if sensorFit == 0:
            camera.sensor_fit = 'AUTO'
        elif sensorFit == 1:
            camera.sensor_fit = 'VERTICAL'
        else:
            camera.sensor_fit = 'HORIZONTAL'

        self.getOrCreateObjectData(cameraPath, camera)

    def getOrCreateLight(self, lightName, lightType):
        light = shareData.blenderLights.get(lightName)
        if light:
            return light
        light = bpy.data.lights.new(lightName, type=lightType)
        shareData._blenderLights[light.name_full] = light
        return light

    def buildLight(self, data):
        lightPath, start = common.decodeString(data, 0)
        lightType, start = common.decodeInt(data, start)
        blighttype = 'POINT'
        if lightType == common.LightType.SUN.value:
            blighttype = 'SUN'
        elif lightType == common.LightType.POINT.value:
            blighttype = 'POINT'
        else:
            blighttype = 'SPOT'

        lightName = lightPath.split('/')[-1]
        light = self.getOrCreateLight(lightName, blighttype)

        shadow, start = common.decodeInt(data, start)
        if shadow is not 0:
            light.use_shadow = True
        else:
            light.use_shadow = False

        color, start = common.decodeColor(data, start)
        light.color = (color[0], color[1], color[2])
        light.energy, start = common.decodeFloat(data, start)
        if lightType == common.LightType.SPOT.value:
            light.spot_size, start = common.decodeFloat(data, start)
            light.spot_blend, start = common.decodeFloat(data, start)

        self.getOrCreateObjectData(lightPath, light)

    def getOrCreateMesh(self, meshName):
        me = shareData.blenderMeshes.get(meshName)
        if not me:
            me = bpy.data.meshes.new(meshName)
            shareData._blenderMeshes[me.name_full] = me
        return me

    def setTransform(self, obj, parentInverseMatrix, basisMatrix, localMatrix):
        obj.matrix_parent_inverse = parentInverseMatrix
        obj.matrix_basis = basisMatrix
        obj.matrix_local = localMatrix

    def buildMatrixFromComponents(self, translate, rotate, scale):
        t = Matrix.Translation(translate)
        r = Quaternion(rotate).to_matrix().to_4x4()
        s = Matrix()
        s[0][0] = scale[0]
        s[1][1] = scale[1]
        s[2][2] = scale[2]
        return s @ r @ t

    def decodeMatrix(self, data, index):
        matrix_data, index = common.decodeMatrix(data, index)
        m = Matrix()
        m.col[0] = matrix_data[0]
        m.col[1] = matrix_data[1]
        m.col[2] = matrix_data[2]
        m.col[3] = matrix_data[3]
        return m, index

    def buildTransform(self, data):
        start = 0
        objectPath, start = common.decodeString(data, start)
        parentInvertMatrix, start = self.decodeMatrix(data, start)
        basisMatrix, start = self.decodeMatrix(data, start)
        localMatrix, start = self.decodeMatrix(data, start)
        visible, start = common.decodeBool(data, start)

        try:
            obj = self.getOrCreatePath(objectPath)
        except KeyError:
            # Object doesn't exist anymore
            return
        if obj:
            self.setTransform(obj, parentInvertMatrix, basisMatrix, localMatrix)
            obj.hide_viewport = not visible

    def getOrCreateMaterial(self, materialName):
        material = shareData.blenderMaterials.get(materialName)
        if material:
            material.use_nodes = True
            return material

        material = bpy.data.materials.new(name=materialName)
        shareData._blenderMaterials[material.name_full] = material
        material.use_nodes = True
        return material

    def buildTexture(self, principled, material, channel, isColor, data, index):
        fileName, index = common.decodeString(data, index)
        if len(fileName) > 0:
            texImage = material.node_tree.nodes.new('ShaderNodeTexImage')
            try:
                texImage.image = bpy.data.images.load(fileName)
                if not isColor:
                    texImage.image.colorspace_settings.name = 'Non-Color'
            except:
                pass
            material.node_tree.links.new(
                principled.inputs[channel], texImage.outputs['Color'])
        return index

    def buildMaterial(self, data):
        materialNameLength = common.bytesToInt(data[:4])
        start = 4
        end = start + materialNameLength
        materialName = data[start:end].decode()
        start = end

        material = self.getOrCreateMaterial(materialName)
        nodes = material.node_tree.nodes
        # Get a principled node
        principled = None
        if nodes:
            for n in nodes:
                if n.type == 'BSDF_PRINCIPLED':
                    principled = n
                    break

        if not principled:
            logger.error("Cannot find Principled BSDF node")
            return

        index = start

        # Transmission ( 1 - opacity)
        transmission, index = common.decodeFloat(data, index)
        transmission = 1 - transmission
        principled.inputs['Transmission'].default_value = transmission
        fileName, index = common.decodeString(data, index)
        if len(fileName) > 0:
            invert = material.node_tree.nodes.new('ShaderNodeInvert')
            material.node_tree.links.new(
                principled.inputs['Transmission'], invert.outputs['Color'])
            texImage = material.node_tree.nodes.new('ShaderNodeTexImage')
            try:
                texImage.image = bpy.data.images.load(fileName)
                texImage.image.colorspace_settings.name = 'Non-Color'
            except:
                logger.error("could not load : " + fileName)
                pass
            material.node_tree.links.new(
                invert.inputs['Color'], texImage.outputs['Color'])

        # Base Color
        baseColor, index = common.decodeColor(data, index)
        material.diffuse_color = (baseColor[0], baseColor[1], baseColor[2], 1)
        principled.inputs['Base Color'].default_value = material.diffuse_color
        index = self.buildTexture(
            principled, material, 'Base Color', True, data, index)

        # Metallic
        material.metallic, index = common.decodeFloat(data, index)
        principled.inputs['Metallic'].default_value = material.metallic
        index = self.buildTexture(
            principled, material, 'Metallic', False, data, index)

        # Roughness
        material.roughness, index = common.decodeFloat(data, index)
        principled.inputs['Roughness'].default_value = material.roughness
        index = self.buildTexture(
            principled, material, 'Roughness', False, data, index)

        # Normal
        fileName, index = common.decodeString(data, index)
        if len(fileName) > 0:
            normalMap = material.node_tree.nodes.new('ShaderNodeNormalMap')
            material.node_tree.links.new(
                principled.inputs['Normal'], normalMap.outputs['Normal'])
            texImage = material.node_tree.nodes.new('ShaderNodeTexImage')
            try:
                texImage.image = bpy.data.images.load(fileName)
                texImage.image.colorspace_settings.name = 'Non-Color'
            except:
                logger.error("could not load : " + fileName)
                pass
            material.node_tree.links.new(
                normalMap.inputs['Color'], texImage.outputs['Color'])

        # Emission
        emission, index = common.decodeColor(data, index)
        principled.inputs['Emission'].default_value = emission
        index = self.buildTexture(
            principled, material, 'Emission', False, data, index)

    def buildRename(self, data):
        oldPath, index = common.decodeString(data, 0)
        newPath, index = common.decodeString(data, index)
        oldName = oldPath.split('/')[-1]
        newName = newPath.split('/')[-1]
        shareData.blenderObjects.get(oldName).name = newName

    def buildDuplicate(self, data):
        srcPath, index = common.decodeString(data, 0)
        dstName, index = common.decodeString(data, index)
        basisMatrix, index = self.decodeMatrix(data, index)

        try:
            obj = self.getOrCreatePath(srcPath)
            newObj = obj.copy()
            newObj.name = dstName
            if hasattr(obj, "data"):
                newObj.data = obj.data.copy()
                newObj.animation_data_clear()
            for collection in obj.users_collection:
                collection.objects.link(newObj)

            self.setTransform(newObj, obj.matrix_parent_invert, basisMatrix, obj.matrix_parent_invert @ basisMatrix)
        except Exception:
            pass

    def buildDelete(self, data):
        path, _ = common.decodeString(data, 0)

        try:
            obj = shareData.blenderObjects[path.split('/')[-1]]
        except KeyError:
            # Object doesn't exist anymore
            return
        del shareData._blenderObjects[obj.name_full]
        bpy.data.objects.remove(obj, do_unlink=True)

    def buildSendToTrash(self, data):
        path, _ = common.decodeString(data, 0)
        obj = self.getOrCreatePath(path)

        shareData.restoreToCollections[obj.name_full] = []
        restoreTo = shareData.restoreToCollections[obj.name_full]
        for collection in obj.users_collection:
            restoreTo.append(collection.name_full)
            collection.objects.unlink(obj)
        # collection = self.getOrCreateCollection()
        # collection.objects.unlink(obj)
        trashCollection = self.getOrCreateCollection("__Trash__")
        trashCollection.hide_viewport = True
        trashCollection.objects.link(obj)

    def buildRestoreFromTrash(self, data):
        name, index = common.decodeString(data, 0)
        path, index = common.decodeString(data, index)

        obj = shareData.blenderObjects[name]
        trashCollection = self.getOrCreateCollection("__Trash__")
        trashCollection.hide_viewport = True
        trashCollection.objects.unlink(obj)
        restoreTo = shareData.restoreToCollections[obj.name_full]
        for collectionName in restoreTo:
            collection = self.getOrCreateCollection(collectionName)
            collection.objects.link(obj)
        del shareData.restoreToCollections[obj.name_full]
        if len(path) > 0:
            parentName = path.split('/')[-1]
            obj.parent = shareData.blenderObjects.get(parentName, None)

    def getTransformBuffer(self, obj):
        path = self.getObjectPath(obj)
        visible = not obj.hide_viewport
        return common.encodeString(path) + common.encodeMatrix(obj.matrix_parent_inverse) + common.encodeMatrix(obj.matrix_basis) + common.encodeMatrix(obj.matrix_local) + common.encodeBool(visible)

    def sendTransform(self, obj):
        transformBuffer = self.getTransformBuffer(obj)
        self.addCommand(common.Command(
            common.MessageType.TRANSFORM, transformBuffer, 0))

    def buildTextureFile(self, data):
        path, index = common.decodeString(data, 0)
        if not os.path.exists(path):
            size, index = common.decodeInt(data, index)
            try:
                f = open(path, "wb")
                f.write(data[index:index+size])
                f.close()
                self.textures.add(path)
            except:
                logger.error("Could not write : " + path)

    def sendTextureFile(self, path):
        if path in self.textures:
            return
        if os.path.exists(path):
            try:
                f = open(path, "rb")
                data = f.read()
                f.close()
                self.sendTextureData(path, data)
            except:
                logger.error("Could not read : " + path)

    def sendTextureData(self, path, data):
        nameBuffer = common.encodeString(path)
        self.textures.add(path)
        self.addCommand(common.Command(common.MessageType.TEXTURE,
                                       nameBuffer + common.encodeInt(len(data)) + data, 0))

    def getTexture(self, inputs):
        if not inputs:
            return None
        if len(inputs.links) == 1:
            connectedNode = inputs.links[0].from_node
            if type(connectedNode).__name__ == 'ShaderNodeTexImage':
                image = connectedNode.image
                pack = image.packed_file
                path = bpy.path.abspath(image.filepath)
                path = path.replace("\\", "/")
                if pack:
                    self.sendTextureData(path, pack.data)
                else:
                    self.sendTextureFile(path)
                return path
        return None

    def getMaterialBuffer(self, material):
        name = material.name_full
        buffer = common.encodeString(name)
        principled = None
        diffuse = None
        # Get the nodes in the node tree
        if material.node_tree:
            nodes = material.node_tree.nodes
            # Get a principled node
            if nodes:
                for n in nodes:
                    if n.type == 'BSDF_PRINCIPLED':
                        principled = n
                        break
                    if n.type == 'BSDF_DIFFUSE':
                        diffuse = n
            # principled = next(n for n in nodes if n.type == 'BSDF_PRINCIPLED')
        if principled is None and diffuse is None:
            baseColor = (0.8, 0.8, 0.8)
            metallic = 0.0
            roughness = 0.5
            opacity = 1.0
            emissionColor = (0.0, 0.0, 0.0)
            buffer += common.encodeFloat(opacity) + common.encodeString("")
            buffer += common.encodeColor(baseColor) + common.encodeString("")
            buffer += common.encodeFloat(metallic) + common.encodeString("")
            buffer += common.encodeFloat(roughness) + common.encodeString("")
            buffer += common.encodeString("")
            buffer += common.encodeColor(emissionColor) + \
                common.encodeString("")
            return buffer
        elif diffuse:
            opacity = 1.0
            opacityTexture = None
            metallic = 0.0
            metallicTexture = None
            emission = (0.0, 0.0, 0.0)
            emissionTexture = None

            # Get the slot for 'base color'
            # Or principled.inputs[0]
            baseColor = (1.0, 1.0, 1.0)
            baseColorTexture = None
            baseColorInput = diffuse.inputs.get('Color')
            # Get its default value (not the value from a possible link)
            if baseColorInput:
                baseColor = baseColorInput.default_value
                baseColorTexture = self.getTexture(baseColorInput)

            roughness = 1.0
            roughnessTexture = None
            roughnessInput = diffuse.inputs.get('Roughness')
            if roughnessInput:
                roughnessTexture = self.getTexture(roughnessInput)
                if len(roughnessInput.links) == 0:
                    roughness = roughnessInput.default_value

            normalTexture = None
            normalInput = diffuse.inputs.get('Normal')
            if normalInput:
                if len(normalInput.links) == 1:
                    normalMap = normalInput.links[0].from_node
                    if "Color" in normalMap.inputs:
                        colorInput = normalMap.inputs["Color"]
                        normalTexture = self.getTexture(colorInput)

        else:
            opacity = 1.0
            opacityTexture = None
            opacityInput = principled.inputs.get('Transmission')
            if opacityInput:
                if len(opacityInput.links) == 1:
                    invert = opacityInput.links[0].from_node
                    if "Color" in invert.inputs:
                        colorInput = invert.inputs["Color"]
                        opacityTexture = self.getTexture(colorInput)
                else:
                    opacity = 1.0 - opacityInput.default_value

            # Get the slot for 'base color'
            # Or principled.inputs[0]
            baseColor = (1.0, 1.0, 1.0)
            baseColorTexture = None
            baseColorInput = principled.inputs.get('Base Color')
            # Get its default value (not the value from a possible link)
            if baseColorInput:
                baseColor = baseColorInput.default_value
                baseColorTexture = self.getTexture(baseColorInput)

            metallic = 0.0
            metallicTexture = None
            metallicInput = principled.inputs.get('Metallic')
            if metallicInput:
                metallicTexture = self.getTexture(metallicInput)
                if len(metallicInput.links) == 0:
                    metallic = metallicInput.default_value

            roughness = 1.0
            roughnessTexture = None
            roughnessInput = principled.inputs.get('Roughness')
            if roughnessInput:
                roughnessTexture = self.getTexture(roughnessInput)
                if len(roughnessInput.links) == 0:
                    roughness = roughnessInput.default_value

            normalTexture = None
            normalInput = principled.inputs.get('Normal')
            if normalInput:
                if len(normalInput.links) == 1:
                    normalMap = normalInput.links[0].from_node
                    if "Color" in normalMap.inputs:
                        colorInput = normalMap.inputs["Color"]
                        normalTexture = self.getTexture(colorInput)

            emission = (0.0, 0.0, 0.0)
            emissionTexture = None
            emissionInput = principled.inputs.get('Emission')
            if emissionInput:
                # Get its default value (not the value from a possible link)
                emission = emissionInput.default_value
                emissionTexture = self.getTexture(emissionInput)

        buffer += common.encodeFloat(opacity)
        if opacityTexture:
            buffer += common.encodeString(opacityTexture)
        else:
            buffer += common.encodeString("")
        buffer += common.encodeColor(baseColor)
        if baseColorTexture:
            buffer += common.encodeString(baseColorTexture)
        else:
            buffer += common.encodeString("")

        buffer += common.encodeFloat(metallic)
        if metallicTexture:
            buffer += common.encodeString(metallicTexture)
        else:
            buffer += common.encodeString("")

        buffer += common.encodeFloat(roughness)
        if roughnessTexture:
            buffer += common.encodeString(roughnessTexture)
        else:
            buffer += common.encodeString("")

        if normalTexture:
            buffer += common.encodeString(normalTexture)
        else:
            buffer += common.encodeString("")

        buffer += common.encodeColor(emission)
        if emissionTexture:
            buffer += common.encodeString(emissionTexture)
        else:
            buffer += common.encodeString("")

        return buffer

    def getMaterialBuffers(self, obj):
        try:
            buffers = []
            for slot in obj.material_slots[:]:
                if slot.material:
                    buffer = getMaterialBuffer(slot.material)
                    buffers.append(buffer)
            return buffers
        except:
            logger.error('not found')

    def sendMaterial(self, material):
        if not material:
            return
        if material.grease_pencil:
            self.sendGreasePencilMaterial(material)
        else:
            self.addCommand(common.Command(
                common.MessageType.MATERIAL, self.getMaterialBuffer(material), 0))

    def getMeshName(self, mesh):
        return mesh.name_full

    @stats_timer(shareData)
    def sendMesh(self, obj):
        mesh = obj.data
        meshName = self.getMeshName(mesh)
        path = self.getObjectPath(obj)

        binary_buffer = common.encodeString(path) + common.encodeString(meshName)

        binary_buffer += mesh_api.encodeMesh(obj, data.get_dcc_sync_props().send_base_meshes,
                                             data.get_dcc_sync_props().send_baked_meshes)

        # For now include material slots in the same message, but maybe it should be a separated message
        # like Transform
        material_link_dict = {
            'OBJECT': 0,
            'DATA': 1
        }
        material_links = [material_link_dict[slot.link] for slot in obj.material_slots]
        assert(len(material_links) == len(obj.data.materials))
        binary_buffer += struct.pack(f'{len(material_links)}I', *material_links)

        for slot in obj.material_slots:
            if slot.link == 'DATA':
                binary_buffer += common.encodeString("")
            else:
                binary_buffer += common.encodeString(slot.material.name if slot.material != None else "")

        self.addCommand(common.Command(common.MessageType.MESH, binary_buffer, 0))

    @stats_timer(shareData)
    def buildMesh(self, commandData):
        index = 0

        path, index = common.decodeString(commandData, index)
        meshName, index = common.decodeString(commandData, index)

        obj = self.getOrCreateObjectData(path, self.getOrCreateMesh(meshName))
        if obj.mode == 'EDIT':
            logger.error("Received a mesh for object %s while begin in EDIT mode, ignoring.", path)
            return

        index = mesh_api.decodeMesh(self, obj, commandData, index)

        material_slot_count = len(obj.data.materials)
        material_link_dict = [
            'OBJECT',
            'DATA'
        ]
        material_links = struct.unpack(f'{material_slot_count}I', commandData[index: index + 4 * material_slot_count])
        for link, slot in zip(material_links, obj.material_slots):
            slot.link = material_link_dict[link]
        index += 4 * material_slot_count

        for slot in obj.material_slots:
            material_name, index = common.decodeString(commandData, index)
            if slot.link == 'OBJECT' and material_name != "":
                slot.material = self.getOrCreateMaterial(material_name)

    def sendCollectionInstance(self, obj):
        if not obj.instance_collection:
            return
        instanceName = obj.name_full
        instantiatedCollection = obj.instance_collection.name_full
        buffer = common.encodeString(
            instanceName) + common.encodeString(instantiatedCollection)
        self.addCommand(common.Command(
            common.MessageType.INSTANCE_COLLECTION, buffer, 0))

    def sendSetCurrentScene(self, name):
        buffer = common.encodeString(name)
        self.addCommand(common.Command(
            common.MessageType.SET_SCENE, buffer, 0))

    def sendAnimationBuffer(self, objName, animationData, channelName, channelIndex=-1):
        if not animationData:
            return
        action = animationData.action
        if not action:
            return
        for fcurve in action.fcurves:
            if fcurve.data_path == channelName:
                if channelIndex == -1 or fcurve.array_index == channelIndex:
                    keyCount = len(fcurve.keyframe_points)
                    keys = []
                    for keyframe in fcurve.keyframe_points:
                        keys.extend(keyframe.co)
                    buffer = common.encodeString(objName) + common.encodeString(channelName) + common.encodeInt(
                        channelIndex) + common.intToBytes(keyCount, 4) + struct.pack(f'{len(keys)}f', *keys)
                    self.addCommand(common.Command(
                        common.MessageType.CAMERA_ANIMATION, buffer, 0))
                    return

    def sendCameraAnimations(self, obj):
        self.sendAnimationBuffer(
            obj.name_full, obj.animation_data, 'location', 0)
        self.sendAnimationBuffer(
            obj.name_full, obj.animation_data, 'location', 1)
        self.sendAnimationBuffer(
            obj.name_full, obj.animation_data, 'location', 2)
        self.sendAnimationBuffer(
            obj.name_full, obj.animation_data, 'rotation', 0)
        self.sendAnimationBuffer(
            obj.name_full, obj.animation_data, 'rotation', 1)
        self.sendAnimationBuffer(
            obj.name_full, obj.animation_data, 'rotation', 2)
        self.sendAnimationBuffer(
            obj.name_full, obj.data.animation_data, 'lens')

    def getCameraBuffer(self, obj):
        cam = obj.data
        focal = cam.lens
        frontClipPlane = cam.clip_start
        farClipPlane = cam.clip_end
        aperture = cam.dof.aperture_fstop
        sensorFitName = cam.sensor_fit
        sensorFit = common.SensorFitMode.AUTO
        if sensorFitName == 'AUTO':
            sensorFit = common.SensorFitMode.AUTO
        elif sensorFitName == 'HORIZONTAL':
            sensorFit = common.SensorFitMode.HORIZONTAL
        elif sensorFitName == 'VERTICAL':
            sensorFit = common.SensorFitMode.VERTICAL
        sensorWidth = cam.sensor_width
        sensorHeight = cam.sensor_height

        path = self.getObjectPath(obj)
        return common.encodeString(path) + \
            common.encodeFloat(focal) + \
            common.encodeFloat(frontClipPlane) + \
            common.encodeFloat(farClipPlane) + \
            common.encodeFloat(aperture) + \
            common.encodeInt(sensorFit.value) + \
            common.encodeFloat(sensorWidth) + \
            common.encodeFloat(sensorHeight)

    def sendCamera(self, obj):
        cameraBuffer = self.getCameraBuffer(obj)
        if cameraBuffer:
            self.addCommand(common.Command(
                common.MessageType.CAMERA, cameraBuffer, 0))
        self.sendCameraAnimations(obj)

    def getLightBuffer(self, obj):
        light = obj.data
        lightTypeName = light.type
        lightType = common.LightType.SUN
        if lightTypeName == 'POINT':
            lightType = common.LightType.POINT
        elif lightTypeName == 'SPOT':
            lightType = common.LightType.SPOT
        elif lightTypeName == 'SUN':
            lightType = common.LightType.SUN
        else:
            return None
        color = light.color
        power = light.energy
        if bpy.context.scene.render.engine == 'CYCLES':
            shadow = light.cycles.cast_shadow
        else:
            shadow = light.use_shadow

        spotBlend = 10.0
        spotSize = 0.0
        if lightType == common.LightType.SPOT:
            spotSize = light.spot_size
            spotBlend = light.spot_blend

        return common.encodeString(self.getObjectPath(obj)) + \
            common.encodeInt(lightType.value) + \
            common.encodeInt(shadow) + \
            common.encodeColor(color) + \
            common.encodeFloat(power) + \
            common.encodeFloat(spotSize) + \
            common.encodeFloat(spotBlend)

    def sendLight(self, obj):
        lightBuffer = self.getLightBuffer(obj)
        if lightBuffer:
            self.addCommand(common.Command(
                common.MessageType.LIGHT, lightBuffer, 0))

    def sendAddCollectionToCollection(self, parentCollectionName, collectionName):
        collection_api.logger.debug("sendAddCollectionToCollection %s <- %s", parentCollectionName, collectionName)

        buffer = common.encodeString(
            parentCollectionName) + common.encodeString(collectionName)
        self.addCommand(common.Command(
            common.MessageType.ADD_COLLECTION_TO_COLLECTION, buffer, 0))

    def sendRemoveCollectionFromCollection(self, parentCollectionName, collectionName):
        collection_api.logger.debug("sendRemoveCollectionFromCollection %s <- %s", parentCollectionName, collectionName)

        buffer = common.encodeString(
            parentCollectionName) + common.encodeString(collectionName)
        self.addCommand(common.Command(
            common.MessageType.REMOVE_COLLECTION_FROM_COLLECTION, buffer, 0))

    def sendAddObjectToCollection(self, collectionName, objName):
        collection_api.logger.debug("sendAddObjectToCollection %s <- %s", collectionName, objName)
        buffer = common.encodeString(
            collectionName) + common.encodeString(objName)
        self.addCommand(common.Command(
            common.MessageType.ADD_OBJECT_TO_COLLECTION, buffer, 0))

    def sendRemoveObjectFromCollection(self, collectionName, objName):
        collection_api.logger.debug("sendRemoveObjectFromCollection %s <- %s", collectionName, objName)
        buffer = common.encodeString(
            collectionName) + common.encodeString(objName)
        self.addCommand(common.Command(
            common.MessageType.REMOVE_OBJECT_FROM_COLLECTION, buffer, 0))

    def sendCollectionRemoved(self, collectionName):
        collection_api.logger.debug("sendCollectionRemoved %s", collectionName)
        buffer = common.encodeString(collectionName)
        self.addCommand(common.Command(
            common.MessageType.COLLECTION_REMOVED, buffer, 0))

    def sendCollection(self, collection):
        collection_api.logger.debug("sendCollection %s", collection.name_full)
        collectionInstanceOffset = collection.instance_offset
        buffer = common.encodeString(collection.name_full) + common.encodeBool(not collection.hide_viewport) + \
            common.encodeVector3(collectionInstanceOffset)
        self.addCommand(common.Command(
            common.MessageType.COLLECTION, buffer, 0))

    def sendDeletedObject(self, objName):
        self.sendDelete(objName)

    def sendRenamedObjects(self, oldName, newName):
        if oldName != newName:
            self.sendRename(oldName, newName)

    def getRenameBuffer(self, oldName, newName):
        encodedOldName = oldName.encode()
        encodedNewName = newName.encode()
        buffer = common.intToBytes(len(encodedOldName), 4) + encodedOldName + \
            common.intToBytes(len(encodedNewName), 4) + encodedNewName
        return buffer

    def sendRename(self, oldName, newName):
        self.addCommand(common.Command(common.MessageType.RENAME,
                                       self.getRenameBuffer(oldName, newName), 0))

    # -----------------------------------------------------------------------------------------------------------
    #
    # Grease Pencil
    #
    # -----------------------------------------------------------------------------------------------------------

    def sendGreasePencilStroke(self, stroke):
        buffer = common.encodeInt(stroke.material_index)
        buffer += common.encodeInt(stroke.line_width)

        points = list()

        for point in stroke.points:
            points.extend(point.co)
            points.append(point.pressure)
            points.append(point.strength)

        binaryPointsBuffer = common.intToBytes(
            len(stroke.points), 4) + struct.pack(f'{len(points)}f', *points)
        buffer += binaryPointsBuffer
        return buffer

    def sendGreasePenciFrame(self, frame):
        buffer = common.encodeInt(frame.frame_number)
        buffer += common.encodeInt(len(frame.strokes))
        for stroke in frame.strokes:
            buffer += self.sendGreasePencilStroke(stroke)
        return buffer

    def sendGreasePencilLayer(self, layer, name):
        buffer = common.encodeString(name)
        buffer += common.encodeBool(layer.hide)
        buffer += common.encodeInt(len(layer.frames))
        for frame in layer.frames:
            buffer += self.sendGreasePenciFrame(frame)
        return buffer

    def sendGreasePencilTimeOffset(self, obj):
        GP = obj.data
        buffer = common.encodeString(GP.name_full)

        for modifier in obj.grease_pencil_modifiers:
            if modifier.type != 'GP_TIME':
                continue
            offset = modifier.offset
            scale = modifier.frame_scale
            customRange = modifier.use_custom_frame_range
            frameStart = modifier.frame_start
            frameEnd = modifier.frame_end
            buffer += common.encodeInt(offset) + common.encodeFloat(scale) + common.encodeBool(
                customRange) + common.encodeInt(frameStart) + common.encodeInt(frameEnd)
            self.addCommand(common.Command(
                common.MessageType.GREASE_PENCIL_TIME_OFFSET, buffer, 0))
            break

    def sendGreasePencilMesh(self, obj):
        GP = obj.data
        buffer = common.encodeString(GP.name_full)

        buffer += common.encodeInt(len(GP.materials))
        for material in GP.materials:
            if not material:
                materialName = "Default"
            else:
                materialName = material.name_full
            buffer += common.encodeString(materialName)

        buffer += common.encodeInt(len(GP.layers))
        for name, layer in GP.layers.items():
            buffer += self.sendGreasePencilLayer(layer, name)

        self.addCommand(common.Command(
            common.MessageType.GREASE_PENCIL_MESH, buffer, 0))

        self.sendGreasePencilTimeOffset(obj)

    def sendGreasePencilMaterial(self, material):
        GPMaterial = material.grease_pencil
        strokeEnable = GPMaterial.show_stroke
        strokeMode = GPMaterial.mode
        strokeStyle = GPMaterial.stroke_style
        strokeColor = GPMaterial.color
        strokeOverlap = GPMaterial.use_overlap_strokes
        fillEnable = GPMaterial.show_fill
        fillStyle = GPMaterial.fill_style
        fillColor = GPMaterial.fill_color
        GPMaterialBuffer = common.encodeString(material.name_full)
        GPMaterialBuffer += common.encodeBool(strokeEnable)
        GPMaterialBuffer += common.encodeString(strokeMode)
        GPMaterialBuffer += common.encodeString(strokeStyle)
        GPMaterialBuffer += common.encodeColor(strokeColor)
        GPMaterialBuffer += common.encodeBool(strokeOverlap)
        GPMaterialBuffer += common.encodeBool(fillEnable)
        GPMaterialBuffer += common.encodeString(fillStyle)
        GPMaterialBuffer += common.encodeColor(fillColor)
        self.addCommand(common.Command(
            common.MessageType.GREASE_PENCIL_MATERIAL, GPMaterialBuffer, 0))

    def sendGreasePencilConnection(self, obj):
        buffer = common.encodeString(self.getObjectPath(obj))
        buffer += common.encodeString(obj.data.name_full)
        self.addCommand(common.Command(
            common.MessageType.GREASE_PENCIL_CONNECTION, buffer, 0))

    def buildGreasePencilConnection(self, data):
        path, start = common.decodeString(data, 0)
        greasePencilName, start = common.decodeString(data, start)
        gp = shareData.blenderGreasePencils[greasePencilName]
        self.getOrCreateObjectData(path, gp)

    def decodeGreasePencilStroke(self, greasePencilFrame, strokeIndex, data, index):
        materialIndex, index = common.decodeInt(data, index)
        lineWidth, index = common.decodeInt(data, index)
        points, index = common.decodeArray(data, index, '5f', 5*4)

        if strokeIndex >= len(greasePencilFrame.strokes):
            stroke = greasePencilFrame.strokes.new()
        else:
            stroke = greasePencilFrame.strokes[strokeIndex]

        stroke.material_index = materialIndex
        stroke.line_width = lineWidth

        p = stroke.points
        if len(points) > len(p):
            p.add(len(points) - len(p))
        if len(points) < len(p):
            maxIndex = len(points) - 1
            for i in range(maxIndex, len(p)):
                p.pop(maxIndex)

        for i in range(len(p)):
            point = points[i]
            p[i].co = ((point[0], point[1], point[2]))
            p[i].pressure = point[3]
            p[i].strength = point[4]
        return index

    def decodeGreasePencilFrame(self, greasePencilLayer, data, index):
        greasePencilFrame, index = common.decodeInt(data, index)
        frame = None
        for f in greasePencilLayer.frames:
            if f.frame_number == greasePencilFrame:
                frame = f
                break
        if not frame:
            frame = greasePencilLayer.frames.new(greasePencilFrame)
        strokeCount, index = common.decodeInt(data, index)
        for strokeIndex in range(strokeCount):
            index = self.decodeGreasePencilStroke(
                frame, strokeIndex, data, index)
        return index

    def decodeGreasePencilLayer(self, greasePencil, data, index):
        greasePencilLayerName, index = common.decodeString(data, index)
        layer = greasePencil.get(greasePencilLayerName)
        if not layer:
            layer = greasePencil.layers.new(greasePencilLayerName)
        layer.hide, index = common.decodeBool(data, index)
        frameCount, index = common.decodeInt(data, index)
        for _ in range(frameCount):
            index = self.decodeGreasePencilFrame(layer, data, index)
        return index

    def buildGreasePencilMesh(self, data):
        greasePencilName, index = common.decodeString(data, 0)

        greasePencil = shareData.blenderGreasePencils.get(greasePencilName)
        if not greasePencil:
            greasePencil = bpy.data.grease_pencils.new(greasePencilName)
            shareData._blenderGreasePencils[greasePencil.name_full] = greasePencil

        greasePencil.materials.clear()
        materialCount, index = common.decodeInt(data, index)
        for _ in range(materialCount):
            materialName, index = common.decodeString(data, index)
            material = shareData.blenderMaterials.get(materialName)
            greasePencil.materials.append(material)

        layerCount, index = common.decodeInt(data, index)
        for _ in range(layerCount):
            index = self.decodeGreasePencilLayer(greasePencil, data, index)

    def buildGreasePencilMaterial(self, data):
        greasePencilMaterialName, start = common.decodeString(data, 0)
        material = shareData.blenderMaterials.get(greasePencilMaterialName)
        if not material:
            material = bpy.data.materials.new(greasePencilMaterialName)
            shareData._blenderMaterials[material.name_full] = material
        if not material.grease_pencil:
            bpy.data.materials.create_gpencil_data(material)

        GPMaterial = material.grease_pencil
        GPMaterial.show_stroke, start = common.decodeBool(data, start)
        GPMaterial.mode, start = common.decodeString(data, start)
        GPMaterial.stroke_style, start = common.decodeString(data, start)
        GPMaterial.color, start = common.decodeColor(data, start)
        GPMaterial.use_overlap_strokes, start = common.decodeBool(data, start)
        GPMaterial.show_fill, start = common.decodeBool(data, start)
        GPMaterial.fill_style, start = common.decodeString(data, start)
        GPMaterial.fill_color, start = common.decodeColor(data, start)

    def buildGreasePencil(self, data):
        objectPath, start = common.decodeString(data, 0)
        greasePencilName, start = common.decodeString(data, start)
        greasePencil = shareData.blenderGreasePencils.get(greasePencilName)
        if not greasePencil:
            greasePencil = bpy.data.grease_pencils.new(greasePencilName)
            self.getOrCreateObjectData(objectPath, greasePencil)

    def getDeleteBuffer(self, name):
        encodedName = name.encode()
        buffer = common.intToBytes(len(encodedName), 4) + encodedName
        return buffer

    def sendDelete(self, objName):
        self.addCommand(common.Command(
            common.MessageType.DELETE, self.getDeleteBuffer(objName), 0))

    def sendListRooms(self):
        self.addCommand(common.Command(common.MessageType.LIST_ROOMS))

    def on_connection_lost(self):
        bpy.ops.dcc_sync.disconnect()

    def buildListAllClients(self, client_ids):
        shareData.client_ids = client_ids
        ui.update_ui_lists()

    def buildListRoomClients(self, client_ids):
        pass

    def sendSceneContent(self):
        if 'SendContent' in self.callbacks:
            self.callbacks['SendContent']()

    def sendFrame(self, frame):
        self.addCommand(common.Command(
            common.MessageType.FRAME, common.encodeInt(frame), 0))

    def sendFrameStartEnd(self, start, end):
        self.addCommand(common.Command(common.MessageType.FRAME_START_END,
                                       common.encodeInt(start) + common.encodeInt(end), 0))

    def clearContent(self):
        if 'ClearContent' in self.callbacks:
            self.callbacks['ClearContent']()

    def networkConsumer(self):

        setDirty = True

        while True:
            command, processed = self.consume_one()
            if command is None:
                break

            if setDirty:
                shareData.setDirty()
                setDirty = False

            self.blockSignals = True
            self.receivedCommandsProcessed = True
            if processed:
                # this was a room protocol command that was processed
                self.receivedCommandsProcessed = False
            else:
<<<<<<< HEAD
                logger.debug("Client %s Command %s received", self.name, command.type)
=======
>>>>>>> e203a901
                if command.type == common.MessageType.CONTENT:
                    # The server asks for scene content (at room creation)
                    self.receivedCommandsProcessed = False
                    self.sendSceneContent()

                elif command.type == common.MessageType.GREASE_PENCIL_MESH:
                    self.buildGreasePencilMesh(command.data)
                elif command.type == common.MessageType.GREASE_PENCIL_MATERIAL:
                    self.buildGreasePencilMaterial(command.data)
                elif command.type == common.MessageType.GREASE_PENCIL_CONNECTION:
                    self.buildGreasePencilConnection(command.data)

                elif command.type == common.MessageType.CLEAR_CONTENT:
                    self.clearContent()
                elif command.type == common.MessageType.MESH:
                    self.buildMesh(command.data)
                elif command.type == common.MessageType.TRANSFORM:
                    self.buildTransform(command.data)
                elif command.type == common.MessageType.MATERIAL:
                    self.buildMaterial(command.data)
                elif command.type == common.MessageType.DELETE:
                    self.buildDelete(command.data)
                elif command.type == common.MessageType.CAMERA:
                    self.buildCamera(command.data)
                elif command.type == common.MessageType.LIGHT:
                    self.buildLight(command.data)
                elif command.type == common.MessageType.RENAME:
                    self.buildRename(command.data)
                elif command.type == common.MessageType.DUPLICATE:
                    self.buildDuplicate(command.data)
                elif command.type == common.MessageType.SEND_TO_TRASH:
                    self.buildSendToTrash(command.data)
                elif command.type == common.MessageType.RESTORE_FROM_TRASH:
                    self.buildRestoreFromTrash(command.data)
                elif command.type == common.MessageType.TEXTURE:
                    self.buildTextureFile(command.data)

                elif command.type == common.MessageType.COLLECTION:
                    collection_api.buildCollection(command.data)
                elif command.type == common.MessageType.COLLECTION_REMOVED:
                    collection_api.buildCollectionRemoved(command.data)

                elif command.type == common.MessageType.INSTANCE_COLLECTION:
                    collection_api. buildCollectionInstance(command.data)

                elif command.type == common.MessageType.ADD_COLLECTION_TO_COLLECTION:
                    collection_api.buildCollectionToCollection(command.data)
                elif command.type == common.MessageType.REMOVE_COLLECTION_FROM_COLLECTION:
                    collection_api.buildRemoveCollectionFromCollection(command.data)
                elif command.type == common.MessageType.ADD_OBJECT_TO_COLLECTION:
                    collection_api.buildAddObjectToCollection(command.data)
                elif command.type == common.MessageType.REMOVE_OBJECT_FROM_COLLECTION:
                    collection_api.buildRemoveObjectFromCollection(command.data)

                elif command.type == common.MessageType.ADD_COLLECTION_TO_SCENE:
                    scene_api.buildCollectionToScene(command.data)
                elif command.type == common.MessageType.REMOVE_COLLECTION_FROM_SCENE:
                    scene_api.buildRemoveCollectionFromScene(command.data)
                elif command.type == common.MessageType.ADD_OBJECT_TO_SCENE:
                    scene_api.buildAddObjectToScene(command.data)
                elif command.type == common.MessageType.REMOVE_OBJECT_FROM_SCENE:
                    scene_api.buildRemoveObjectFromScene(command.data)

                elif command.type == common.MessageType.SCENE:
                    scene_api.buildScene(command.data)
                elif command.type == common.MessageType.SCENE_REMOVED:
                    scene_api.buildSceneRemoved(command.data)

                self.receivedCommands.task_done()
                self.blockSignals = False

        if not setDirty:
            shareData.updateCurrentData()

        if len(shareData.pendingParenting) > 0:
            remainingParentings = set()
            for path in shareData.pendingParenting:
                pathElem = path.split('/')
                ob = None
                parent = None
                for elem in pathElem:
                    ob = shareData.blenderObjects.get(elem)
                    if not ob:
                        remainingParentings.add(path)
                        break
                    ob.parent = parent
                    parent = ob
            shareData.pendingParenting = remainingParentings

        return 0.01<|MERGE_RESOLUTION|>--- conflicted
+++ resolved
@@ -19,15 +19,7 @@
 _STILL_ACTIVE = 259
 
 
-<<<<<<< HEAD
-logger = logging.getLogger(__package__)
-logger.setLevel(logging.INFO)
-
-collection_logger = logging.getLogger('collection')
-collection_logger.setLevel(logging.INFO)
-=======
 logger = logging.getLogger(__name__)
->>>>>>> e203a901
 
 
 class ClientBlender(Client):
@@ -1128,10 +1120,6 @@
                 # this was a room protocol command that was processed
                 self.receivedCommandsProcessed = False
             else:
-<<<<<<< HEAD
-                logger.debug("Client %s Command %s received", self.name, command.type)
-=======
->>>>>>> e203a901
                 if command.type == common.MessageType.CONTENT:
                     # The server asks for scene content (at room creation)
                     self.receivedCommandsProcessed = False
