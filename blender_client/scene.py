--- conflicted
+++ resolved
@@ -4,12 +4,7 @@
 import logging
 import bpy
 
-<<<<<<< HEAD
-logger = logging.getLogger('scene')
-logger.setLevel(logging.INFO)
-=======
 logger = logging.getLogger(__name__)
->>>>>>> e203a901
 
 
 def sendScene(client: ClientBlender, scene_name: str):
@@ -34,11 +29,6 @@
         shareData.blenderScenes[scene_name] = scene
 
     if to_remove is not None:
-<<<<<<< HEAD
-        # see https://developer.blender.org/T71422
-        window = bpy.context.window_manager.windows[0]
-        ctx = {'window': window, 'screen': window.screen, 'scene': to_remove}
-=======
         # This one is so fucking tricky that it deserve an explanation:
         # Due to bug mentionned here https://developer.blender.org/T71422, deleting a scene with D.scenes.remove() in a function called from a timer
         # gives a hard crash.
@@ -47,7 +37,6 @@
         window = bpy.context.window_manager.windows[0]
         ctx = {'window': window, 'screen': window.screen, 'scene': to_remove}
         # todo: replace with an operator from our addon that calls D.scenes.remove() , it is safer to have full control
->>>>>>> e203a901
         bpy.ops.scene.delete(ctx)
 
 
